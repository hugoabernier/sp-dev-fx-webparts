# Using Azure OpenAI Connectors API

## Summary

<<<<<<< HEAD
__UPDATE__: I demo-ed this sample in the Community call. Recording available here: [https://t.co/Ew4XSpU6Yh](https://t.co/Ew4XSpU6Yh)

This (__experimental__) webpart, shows how to use the new feature (_in preview at the moment of building this sample_) Azure OpenAI Data Connectors.
=======
This (__experimental__) web part, shows how to use the new feature (_in preview at the moment of building this sample_) Azure OpenAI Data Connectors.
>>>>>>> f026802f

![./assets/react-azure-openai-connector.gif](./assets/react-azure-openai-connector.gif)

The web part is calling the Azure OpenAI API, with a specific Data source configured to an existing Azure Search service that contains the Hotels index provided by Microsoft. The following screenshots shows how you can configure the connector through the new Azure OpenAI Studio. This is **NOT required** for the sample, but helps to understand what the web part is doing behind the scenes.

First, you have configured your Search service (any tier except the free one) importing the Hotels data sample provided by Microsoft

![./assets/studio01.png](./assets/studio01.png)

![./assets/studio02.png](./assets/studio02.png)

Now, from the [Azure OpenAI Studio](https://oai.azure.com/portal), in the _Chat playground_, you can configure your data connector:

![./assets/studio03.png](./assets/studio03.png)

Connect it to your Azure Search Hotels index:

![./assets/studio04.png](./assets/studio04.png)
![./assets/studio05.png](./assets/studio05.png)

Follow the assistant to create the Connector. Once is done, you can use chatGPT to find hotels using natural language:

![./assets/studio06.png](./assets/studio06.png)

The web part offers the same functionality, showing how to call the Azure OpenAI API, with a pre-configured Data source.

__Note__: this is an experimental sample, based on the preview of the Azure OpenAI service, and the preview of the Data Connectors. Ensure you check the _prerequisites_ section if you are planning to run this sample.

## Used SharePoint Framework Version

![version](https://img.shields.io/badge/version-1.17.4-green.svg)

## Applies to

- [SharePoint Framework](https://aka.ms/spfx)
- [Microsoft 365 tenant](https://docs.microsoft.com/sharepoint/dev/spfx/set-up-your-developer-tenant)

## Prerequisites

  - Your Azure Subscription has the Azure OpenAI service available. You will see this message if you try to add Azure OpenAI service in your Subscription (follow the link in the Azure portal to request access).

> Azure OpenAI Service is currently available to customers via an application form. The selected subscription has not been enabled for use of the service and does not have quota for any pricing tiers. Click here to request access to Azure OpenAI service.

  - You have created an Azure OpenAI service in your subscription (create it in a US region, as some features may not be available in other regions)
  - Grab the Azure OpenAI Key (go to your _Azure OpenAI service -> Keys and Endpoint_)
  - You have configured an Azure Search service with at least a Basic plan (Free tier is not working with the Azure OpenAI Connectors feature), and have deployed the "Hotels" index that is provided as sample by Microsoft.
  - Grab the Azure Search endpoint URL (you can see it in the _Overview_ section)
  - Grab the Azure Search API key (_Keys_ section)

## Contributors

- [Luis Mañez](https://github.com/luismanez) 


## Version history

| Version | Date             | Comments        |
| ------- | ---------------- | --------------- |
| 1.0     | July 26, 2023 | Initial release |


## Minimal Path to Awesome

- Install the MS Graph Toolkit for SPFx package. [Follow this](https://learn.microsoft.com/graph/toolkit/get-started/mgt-spfx)
- Clone this repository
- Ensure that you are at the solution folder
- Edit the file __Constants.ts__ with your values (see _prerequisites_ section)
- in the command-line run:
  - `npm install`
  - `gulp serve`
- Add the web part in the SharePoint workbench or any SharePoint page (appending _?debug=true&noredir=true&debugManifestsFile=https://localhost:4321/temp/manifests.js_ to the page URL)


## Features

This extension illustrates the following concepts:

- Calling Azure OpenAI _completions_ endpoint with a configured Azure Search connector
- Using MS Graph toolkit with the Person component
- Multiple FluentUI components

## References

- [Azure OpenAI REST API completions endpoint](https://learn.microsoft.com/azure/ai-services/openai/reference#chat-completions)
- [MS Graph toolkit for SPFx installation](https://learn.microsoft.com/graph/toolkit/get-started/mgt-spfx)
- [Getting started with SharePoint Framework](https://docs.microsoft.com/sharepoint/dev/spfx/set-up-your-developer-tenant)
- [Building for Microsoft teams](https://docs.microsoft.com/sharepoint/dev/spfx/build-for-teams-overview)
- [Use Microsoft Graph in your solution](https://docs.microsoft.com/sharepoint/dev/spfx/web-parts/get-started/using-microsoft-graph-apis)
- [Publish SharePoint Framework applications to the Marketplace](https://docs.microsoft.com/sharepoint/dev/spfx/publish-to-marketplace-overview)
- [Microsoft 365 Patterns and Practices](https://aka.ms/m365pnp) - Guidance, tooling, samples and open-source controls for your Microsoft 365 development

## Help

We do not support samples, but this community is always willing to help, and we want to improve these samples. We use GitHub to track issues, which makes it easy for  community members to volunteer their time and help resolve issues.

If you're having issues building the solution, please run [spfx doctor](https://pnp.github.io/cli-microsoft365/cmd/spfx/spfx-doctor/) from within the solution folder to diagnose incompatibility issues with your environment.

You can try looking at [issues related to this sample](https://github.com/pnp/sp-dev-fx-webparts/issues?q=label%3A%22sample%3A%20react-azure-openai-connector%22) to see if anybody else is having the same issues.

You can also try looking at [discussions related to this sample](https://github.com/pnp/sp-dev-fx-webparts/discussions?discussions_q=react-azure-openai-connector) and see what the community is saying.

If you encounter any issues using this sample, [create a new issue](https://github.com/pnp/sp-dev-fx-webparts/issues/new?assignees=&labels=Needs%3A+Triage+%3Amag%3A%2Ctype%3Abug-suspected%2Csample%3A%20react-azure-openai-connector&template=bug-report.yml&sample=react-azure-openai-connector&authors=@luismanez&title=react-azure-openai-connector%20-%20).

For questions regarding this sample, [create a new question](https://github.com/pnp/sp-dev-fx-webparts/issues/new?assignees=&labels=Needs%3A+Triage+%3Amag%3A%2Ctype%3Aquestion%2Csample%3A%20react-azure-openai-connector&template=question.yml&sample=react-azure-openai-connector&authors=@luismanez&title=react-azure-openai-connector%20-%20).

Finally, if you have an idea for improvement, [make a suggestion](https://github.com/pnp/sp-dev-fx-webparts/issues/new?assignees=&labels=Needs%3A+Triage+%3Amag%3A%2Ctype%3Aenhancement%2Csample%3A%20react-azure-openai-connector&template=suggestion.yml&sample=react-azure-openai-connector&authors=@luismanez&title=react-azure-openai-connector%20-%20).

## Disclaimer

**THIS CODE IS PROVIDED _AS IS_ WITHOUT WARRANTY OF ANY KIND, EITHER EXPRESS OR IMPLIED, INCLUDING ANY IMPLIED WARRANTIES OF FITNESS FOR A PARTICULAR PURPOSE, MERCHANTABILITY, OR NON-INFRINGEMENT.**

<img src="https://m365-visitor-stats.azurewebsites.net/sp-dev-fx-webparts/samples/react-azure-openai-connector" /><|MERGE_RESOLUTION|>--- conflicted
+++ resolved
@@ -2,13 +2,9 @@
 
 ## Summary
 
-<<<<<<< HEAD
 __UPDATE__: I demo-ed this sample in the Community call. Recording available here: [https://t.co/Ew4XSpU6Yh](https://t.co/Ew4XSpU6Yh)
 
 This (__experimental__) webpart, shows how to use the new feature (_in preview at the moment of building this sample_) Azure OpenAI Data Connectors.
-=======
-This (__experimental__) web part, shows how to use the new feature (_in preview at the moment of building this sample_) Azure OpenAI Data Connectors.
->>>>>>> f026802f
 
 ![./assets/react-azure-openai-connector.gif](./assets/react-azure-openai-connector.gif)
 
@@ -60,7 +56,7 @@
 
 ## Contributors
 
-- [Luis Mañez](https://github.com/luismanez) 
+- [Luis Mañez](https://github.com/luismanez)
 
 
 ## Version history
