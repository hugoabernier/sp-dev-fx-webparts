--- conflicted
+++ resolved
@@ -192,16 +192,10 @@
       },
       {
         "gitHubAccount": "mohammadamer",
-<<<<<<< HEAD
-        "company": "",
-        "pictureUrl": "https://github.com/mohammadamer.png",
-        "name": "Mohammed Amer"
-=======
         "company": "Atea Global Services",
         "pictureUrl": "https://avatars.githubusercontent.com/u/19314043?s=460&u=79acb7fd0ad466e1040ddd8a739fa93385018b81&v=4",
         "name": "Mohammed Amer",
         "twitter": "Mohammad3mer"
->>>>>>> f261fef8
       }
     ],
     "references": [
