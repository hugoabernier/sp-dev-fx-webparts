{
  "name": "react-calendar",
  "main": "lib/index.js",
  "version": "1.0.12",
  "private": true,
  "engines": {
    "node": ">=12.13.0"
  },
  "scripts": {
    "build": "gulp bundle",
    "clean": "gulp clean",
    "preversion": "node ./tools/pre-version.js",
    "postversion": "gulp dist",
    "test": "./node_modules/.bin/jest --config ./config/jest.config.json",
    "test:watch": "./node_modules/.bin/jest --config ./config/jest.config.json --watchAll"
  },
  "dependencies": {
    "@fluentui/react": "8.85.1",
    "@microsoft/sp-core-library": "1.12.1",
    "@microsoft/sp-lodash-subset": "1.12.1",
    "@microsoft/sp-office-ui-fabric-core": "1.12.1",
    "@microsoft/sp-property-pane": "1.12.1",
    "@microsoft/sp-webpart-base": "1.12.1",
    "@pnp/pnpjs": "^1.3.0",
    "@pnp/spfx-controls-react": "1.21.3",
    "@pnp/spfx-property-controls": "1.14.1",
    "@types/draft-js": "^0.10.30",
    "@types/globalize": "0.0.34",
    "@types/jquery": "3.5.30",
    "@types/react-big-calendar": "^0.24.6",
    "@uifabric/fluent-theme": "^0.16.7",
    "browserslist": "4.23.1",
    "draft-js": "^0.10.5",
    "draftjs-to-html": "^0.8.4",
    "globalize": "^1.4.2",
    "immutable": "4.3.6",
    "jquery": "3.7.1",
    "moment": "2.30.1",
    "office-ui-fabric-react": "7.156.0",
    "react": "16.9.0",
    "react-big-calendar": "^0.24.6",
    "react-dom": "16.9.0",
    "react-draft-wysiwyg": "1.15.0",
    "react-select": "^4.3.1",
    "spfx-uifabric-themes": "^0.6.0",
    "string-format": "^2.0.0",
    "typescript": "3.9.10",
    "xml2js": "^0.4.19"
  },
  "resolutions": {
    "@types/react": "16.7.22"
  },
  "devDependencies": {
    "@microsoft/rush-stack-compiler-3.9": "0.4.47",
    "@microsoft/sp-build-web": "1.12.1",
    "@microsoft/sp-module-interfaces": "1.12.1",
    "@microsoft/sp-tslint-rules": "1.12.1",
    "@microsoft/sp-webpart-workbench": "1.12.1",
    "@types/react": "16.9.36",
    "@types/react-dom": "16.9.8",
    "@types/webpack-env": "1.13.1",
    "@types/xml2js": "0.4.14",
    "@voitanos/jest-preset-spfx-react16": "^1.1.0",
    "ajv": "~5.2.2",
    "gulp": "4.0.2",
    "gulp-sequence": "1.0.0",
    "gulp-stylelint": "^8.0.0",
    "jest": "^23.6.0",
    "karma-junit-reporter": "^1.2.0",
<<<<<<< HEAD
    "spfx-uifabric-themes": "^0.6.0",
    "tslint-microsoft-contrib": "6.2.0",
    "webpack-bundle-analyzer": "^4.10.2"
=======
    "stylelint": "^9.10.1",
    "stylelint-config-standard": "^18.2.0",
    "stylelint-scss": "^3.5.4",
    "tslint": "^6.1.3",
    "tslint-microsoft-contrib": "^6.2.0",
    "webpack-bundle-analyzer": "^3.1.0"
>>>>>>> e7bd1c33
  },
  "solution": {
    "developer": {
      "name": "",
      "privacyUrl": "",
      "termsOfUseUrl": "",
      "websiteUrl": "",
      "mpnId": ""
    }
  }
}<|MERGE_RESOLUTION|>--- conflicted
+++ resolved
@@ -67,18 +67,12 @@
     "gulp-stylelint": "^8.0.0",
     "jest": "^23.6.0",
     "karma-junit-reporter": "^1.2.0",
-<<<<<<< HEAD
-    "spfx-uifabric-themes": "^0.6.0",
-    "tslint-microsoft-contrib": "6.2.0",
-    "webpack-bundle-analyzer": "^4.10.2"
-=======
     "stylelint": "^9.10.1",
     "stylelint-config-standard": "^18.2.0",
     "stylelint-scss": "^3.5.4",
     "tslint": "^6.1.3",
     "tslint-microsoft-contrib": "^6.2.0",
     "webpack-bundle-analyzer": "^3.1.0"
->>>>>>> e7bd1c33
   },
   "solution": {
     "developer": {
