---
page_type: sample
products:
- office-sp
languages:
- javascript
- typescript
extensions:
  contentType: samples
  technologies:
  - SharePoint Framework
  platforms:
  - react
  createdDate: 04/25/2017 12:00:00 AM
---
# Calendar

## Summary

This Web Part allows you to manage events in a calendar. 
Uses a list of existing calendars on any website.
The location and name of the list and the dates of the events to be displayed are defined in the properties of the web part.

Each category has its own color that is generated in the load.

The Web Part checks the user's permissions for the View, Add, Edit, and Delete events.

![calendar](assets/animatevideo.gif) 


![calendar](assets/weekly_moderncalendar.gif) 

![calendar](assets/modercalendar_monthly.gif) 


![calendar](assets/moderncalendar_yearly.gif) 


##  Web Part  - Screenshots

![calendar](assets/calendar_teams.jpg)

![calendar](assets/calendar_teams2.jpg)

![calendar](assets/screen1.png)


![calendar](assets/screen1.0.png)


![calendar](assets/screen1.1.png)


![calendar](assets/screen1.2.png)


![calendar](assets/screen1.3.png)


![calendar](assets/screen1.4.png)


![calendar](assets/screen2.png)


![calendar](assets/screen3.png)


![calendar](assets/screen4.png)


![calendar](assets/screen5.png)


![calendar](assets/screen6.png)


![calendar](assets/screen7.png)


![calendar](assets/screen8.png)



![calendar](assets/screen9.png)

## Compatibility

![SPFx 1.10](https://img.shields.io/badge/SPFx-1.10.0-green.svg) 
![Node.js LTS 6.x | LTS 8.x](https://img.shields.io/badge/Node.js-LTS%206.x%20%7C%20LTS%208.x-green.svg)
![SharePoint Online](https://img.shields.io/badge/SharePoint-Online-yellow.svg) 
![Teams N/A: Untested with Microsoft Teams](https://img.shields.io/badge/Teams-N%2FA-lightgrey.svg "Untested with Microsoft Teams") 
![Workbench Hosted: Does not work with local workbench](https://img.shields.io/badge/Workbench-Hosted-yellow.svg "Does not work with local workbench")


## Applies to

* [SharePoint Framework](https://docs.microsoft.com/sharepoint/dev/spfx/sharepoint-framework-overview)
* [Office 365 tenant](https://docs.microsoft.com/sharepoint/dev/spfx/set-up-your-development-environment)


## Web Part Properties
 
Property |Type|Required| comments
--------------------|----|--------|----------
Site Url of Calendar List | Text| yes|
Calendar list| Choice/Dropdown | yes|  this is filled with all list of  type "event list" created
Start Date | Date | yes | Event Date
End Date| Date| yes | Event Date

## Solution

The Web Part Use PnPjs library, Office-ui-fabric-react components. react Big-Calendar Component

Solution|Author(s)
--------|---------
Calendar Web Part|[Abderahman Moujahid](https://github.com/Abderahman88)
Calendar Web Part|[Eli H. Schei](https://github.com/Eli-Schei)
Calendar Web Part|[Hugo Bernier](https://github.com/hugoabernier) ([@bernier](https://twitter.com/bernierh), [Tahoe Ninjas](https://tahoeninjas.blog/))
Calendar Web Part|[João Mendes](https://github.com/joaojmendes)
Calendar Web Part|[Mohamed Derhalli](https://github.com/derhallim)
Calendar Web PArt|[Mohammed Amer](https://github.com/mohammadamer) ([@Mohammad3mer](https://twitter.com/Mohammad3mer), https://www.linkedin.com/in/mohammad3mer/)
Calendar Web Part|[Nanddeep Nachan](https://github.com/nanddeepn) ([@NanddeepNachan](https://twitter.com/NanddeepNachan))

## Version history

Version|Date|Comments
-------|----|--------
1.0.0|April 25, 2019|Initial release
1.0.1|June 10, 2019|update add recurrence events
1.0.2|April 25, 2020|Update styles according to the applied theme
1.0.3|June 06, 2020|Upgrade to SPFx 1.10.0
1.0.4|October 18, 2020|Added support for all-day events
1.0.5|October 21, 2020|Added Year view
1.0.6|December 3, 2020|Fixed all-day events (#1623)
1.0.7|December 4, 2020|Fixed styling Year view + Dutch localization
1.0.8|December 24, 2020|Fixed timezone difference (#1646)
1.0.9|March 16, 2021|Fixed issue deleting events (#1773)
1.0.10|March 27, 2021|Updated prompt message when deleting single v/s multi-event.
1.0.11|May 10, 2021|Optimized page refresh using local storage
1.0.12|June 21, 2021|Fixes overlap with Year-view and the comment section by adding a vertical scrollbar.
<<<<<<< HEAD
1.0.13|October 16, 2021|Resolve unhandled exception that happens clicking on recurrent events
=======
1.0.13|October 2, 2021|Fix to make sure Today is always visible and highlighted.
>>>>>>> a1a0beaa


## Minimal Path to Awesome

- Clone this repository
- in the command line run:
  - `npm install`
  - `gulp build`
  - `gulp bundle --ship`
  - `gulp package-solution --ship`
  - Add to **AppCatalog** and deploy

## Disclaimer

**THIS CODE IS PROVIDED *AS IS* WITHOUT WARRANTY OF ANY KIND, EITHER EXPRESS OR IMPLIED, INCLUDING ANY IMPLIED WARRANTIES OF FITNESS FOR A PARTICULAR PURPOSE, MERCHANTABILITY, OR NON-INFRINGEMENT.**


## Support

We do not support samples, but we do use GitHub to track issues and constantly want to improve these samples.

If you encounter any issues while using this sample, [create a new issue](https://github.com/pnp/sp-dev-fx-webparts/issues/new?assignees=&labels=Needs%3A+Triage+%3Amag%3A%2Ctype%3Abug-suspected&template=bug-report.yml&sample=react-calendar&authors=@Abderahman88,%20@Eli-Schei,%20@mohammadamer,%20@joaojmendes,%20@derhallim,%20@nanddeepn,%20@mohammadamer&title=react-calendar%20-%20).

For questions regarding this sample, [create a new question](https://github.com/pnp/sp-dev-fx-webparts/issues/new?assignees=&labels=Needs%3A+Triage+%3Amag%3A%2Ctype%3Abug-suspected&template=question.yml&sample=react-calendar&authors=@Abderahman88,%20@Eli-Schei,%20@mohammadamer,%20@joaojmendes,%20@derhallim,%20@nanddeepn,%20@mohammadamer&title=react-calendar%20-%20).

Finally, if you have an idea for improvement, [make a suggestion](https://github.com/pnp/sp-dev-fx-webparts/issues/new?assignees=&labels=Needs%3A+Triage+%3Amag%3A%2Ctype%3Abug-suspected&template=suggestion.yml&sample=react-calendar&authors=@Abderahman88,%20@Eli-Schei,%20@mohammadamer,%20@joaojmendes,%20@derhallim,%20@nanddeepn,%20@mohammadamer&title=react-calendar%20-%20).



<img src="https://telemetry.sharepointpnp.com/sp-dev-fx-webparts/samples/react-calendar" /><|MERGE_RESOLUTION|>--- conflicted
+++ resolved
@@ -139,11 +139,8 @@
 1.0.10|March 27, 2021|Updated prompt message when deleting single v/s multi-event.
 1.0.11|May 10, 2021|Optimized page refresh using local storage
 1.0.12|June 21, 2021|Fixes overlap with Year-view and the comment section by adding a vertical scrollbar.
-<<<<<<< HEAD
-1.0.13|October 16, 2021|Resolve unhandled exception that happens clicking on recurrent events
-=======
 1.0.13|October 2, 2021|Fix to make sure Today is always visible and highlighted.
->>>>>>> a1a0beaa
+1.0.14|October 16, 2021|Resolve unhandled exception that happens clicking on recurrent events
 
 
 ## Minimal Path to Awesome
