--- conflicted
+++ resolved
@@ -54,11 +54,8 @@
       this.getListItems();
     }
 
-<<<<<<< HEAD
-    if (prevProps.allowMultipleExpanded !== this.props.allowMultipleExpanded || prevProps.allowZeroExpanded !== this.props.allowZeroExpanded) {
-=======
+
     if(prevProps.allowMultipleExpanded !== this.props.allowMultipleExpanded || prevProps.allowZeroExpanded !== this.props.allowZeroExpanded) {
->>>>>>> fc3919f9
       this.setState({
         allowMultipleExpanded: this.props.allowMultipleExpanded,
         allowZeroExpanded: this.props.allowZeroExpanded
@@ -67,11 +64,7 @@
   }
 
   public render(): React.ReactElement<IReactAccordionProps> {
-<<<<<<< HEAD
-    const listSelected: boolean = typeof this.props.listId !== "undefined" && this.props.listId.length > 0;
-=======
     const listSelected:boolean = typeof this.props.listId !== "undefined" && this.props.listId.length > 0;
->>>>>>> fc3919f9
     const { allowMultipleExpanded, allowZeroExpanded } = this.state;
     return (
       <div className={styles.reactAccordion}>
@@ -84,22 +77,6 @@
             onConfigure={this.props.onConfigure} />
         }
         {listSelected &&
-<<<<<<< HEAD
-          <div>
-            <WebPartTitle displayMode={this.props.displayMode}
-              title={this.props.accordionTitle}
-              updateProperty={this.props.updateProperty}
-            />
-            <Accordion allowZeroExpanded={allowZeroExpanded} allowMultipleExpanded={allowMultipleExpanded}>
-              {this.state.items.map((item: any) => {
-                return (
-                  <AccordionItem>
-                    <AccordionItemHeading>
-                      <AccordionItemButton>
-                        {item.Title}
-                      </AccordionItemButton>
-                    </AccordionItemHeading>
-=======
         <div>
           <WebPartTitle displayMode={this.props.displayMode}
                 title={this.props.accordionTitle}
@@ -114,22 +91,15 @@
                       {item.Title}
                     </AccordionItemButton>
                   </AccordionItemHeading>
->>>>>>> fc3919f9
                     <AccordionItemPanel>
                       <p dangerouslySetInnerHTML={{ __html: item.Content }} />
                     </AccordionItemPanel>
                   </AccordionItem>
                 );
               })
-<<<<<<< HEAD
-              }
-            </Accordion>
-          </div>
-=======
             }
           </Accordion>
         </div>
->>>>>>> fc3919f9
         }
       </div>
     );
