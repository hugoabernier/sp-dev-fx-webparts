# SPFx Accordion Section FAQ Builder web part

## Summary

* Adds a collapsible accordion section to an Office 365 SharePoint page or Teams Tab.
* Ideal for creating FAQs.
* When adding the web part, you'll be prompted to select a list from a property panel dropdown (target list must have a Title column and Content column).  This will generate an accordion with one section for each item in the list.
* Modifications/deletions/additions to the list items in the target list of an added web part are automatically reflected on the page.
* To deploy to a Teams tab see current [Microsoft documentation](https://docs.microsoft.com/en-us/sharepoint/dev/spfx/web-parts/get-started/using-web-part-as-ms-teams-tab).

![Web Part in Action](./assets/react-accordion-section.gif)

### Usage

**1) Create or use a list with a Title and a Content column:**
* The value in the Title column for each item will appear in the heading bars of the Accordion.  
* The value in the Content column for each item will appear in the collapsible content section of the Accordion
* When creating the columns, select "Multiple lines of text".  Rich text is now supported within the Content column.

![Create list for use with the Accordion](./assets/ListForAccordion.png)

**2) Add the Accordion Section web part to your page & select your list:**  


![Select list from property panel for use with the Accordion](./assets/AccordionSettings.png)


## Used SharePoint Framework Version

![1.10.0](https://img.shields.io/badge/version-1.10.0-green.svg)

## Applies to

* [SharePoint Framework](https://docs.microsoft.com/sharepoint/dev/spfx/sharepoint-framework-overview)
* [Office 365 tenant](https://docs.microsoft.com/sharepoint/dev/spfx/set-up-your-development-environment)

## Prerequisites

Please create the list as described above


## Solution

Solution|Author(s)
--------|---------
SPFx Collapsible Accordion Section|[Erik Benke](https://github.com/ejbenke) ([@erikjbenke](https://twitter.com/erikjbenke))
SPFx Collapsible Accordion Section|[Mike Zimmerman](https://github.com/mikezimm)

## Version history

Version|Date|Comments
-------|----|--------
1.0|August 14, 2019|Initial release
1.1|September 19, 2019|Minor updates, adding to GitHub
1.2|April 15, 2020|Added Polyfills for IE11 compatibility
1.3|July 10, 2020|Adding Rich Text support for Content panels
1.4|July 10, 2020|Upgraded to SPFx 1.10.
1.5|September 1, 2020|Adds ability to click on expanded section headers to collapse accordions
<<<<<<< HEAD
1.6|September 2, 2020|Added Web Part Title, and ability to expand multiple sections

=======
>>>>>>> 48cd9959

## Disclaimer

**THIS CODE IS PROVIDED *AS IS* WITHOUT WARRANTY OF ANY KIND, EITHER EXPRESS OR IMPLIED, INCLUDING ANY IMPLIED WARRANTIES OF FITNESS FOR A PARTICULAR PURPOSE, MERCHANTABILITY, OR NON-INFRINGEMENT.**

---

## Minimal Path to Awesome

- Clone or download this repository
- Run in command line:
  - `npm install` to install the npm dependencies
  - `gulp serve` to display in Developer Workbench (recommend using your tenant workbench so you can test with real lists within your site)
- To package and deploy:
  - Use `gulp bundle --ship` & `gulp package-solution --ship`
  - Add the `.sppkg` to your SharePoint App Catalog


<img src="https://telemetry.sharepointpnp.com/sp-dev-fx-webparts/samples/react-accordion-section" /><|MERGE_RESOLUTION|>--- conflicted
+++ resolved
@@ -56,11 +56,7 @@
 1.3|July 10, 2020|Adding Rich Text support for Content panels
 1.4|July 10, 2020|Upgraded to SPFx 1.10.
 1.5|September 1, 2020|Adds ability to click on expanded section headers to collapse accordions
-<<<<<<< HEAD
 1.6|September 2, 2020|Added Web Part Title, and ability to expand multiple sections
-
-=======
->>>>>>> 48cd9959
 
 ## Disclaimer
 
