[
  {
    "name": "pnp-sp-dev-spfx-web-parts-react-list-items-menu",
    "source": "pnp",
    "title": "List Items Menu",
    "shortDescription": "Allows user create a navigation menu , grouped by any column of document library. When the user clicks on the header it dynamically load documents.",
    "url": "https://github.com/pnp/sp-dev-fx-webparts/tree/main/samples/react-list-items-menu",
    "longDescription": [
      "Allows user create a navigation menu , grouped by any column of document library. When the user clicks on the header it dynamically load documents."
    ],
    "creationDateTime": "2021-02-18",
<<<<<<< HEAD
    "updateDateTime": "2021-10-31",
=======
    "updateDateTime": "2021-10-25",
>>>>>>> d14bf5bf
    "products": [
      "SharePoint",
      "Office"
    ],
    "metadata": [
      {
        "key": "CLIENT-SIDE-DEV",
        "value": "React"
      },
      {
        "key": "SPFX-VERSION",
        "value": "1.13.0"
      },
      {
        "key": "SPFX-SUPPORTSTHEMEVARIANTS",
        "value": "true"
      },
      {
        "key": "SPFX-TEAMSTAB",
        "value": "true"
      },
      {
        "key": "SPFX-TEAMSPERSONALAPP",
        "value": "true"
      },
      {
        "key": "PNPCONTROLS",
        "value": "PropertyFieldListPicker, PropertyFieldMessage, PropertyFieldSpinner"
      },
      {
        "key": "REACT-HOOKS",
        "value": "true"
      }
    ],
    "thumbnails": [
      {
        "type": "image",
        "order": 100,
        "url": "https://github.com/pnp/sp-dev-fx-webparts/raw/main/samples/react-list-items-menu/assets/ListMenuDocs.gif",
        "alt": "List Items Menu"
      },
      {
        "type": "image",
        "order": 101,
        "url": "https://github.com/pnp/sp-dev-fx-webparts/blob/main/samples/react-list-items-menu/assets/reactListItems1.JPG?raw=true",
        "alt": "List Items Menu"
      },
      {
        "type": "image",
        "order": 102,
        "url": "https://github.com/pnp/sp-dev-fx-webparts/blob/main/samples/react-list-items-menu/assets/reactListItems2.JPG?raw=true",
        "alt": "List Items Menu"
      },
      {
        "type": "image",
        "order": 103,
        "url": "https://github.com/pnp/sp-dev-fx-webparts/blob/main/samples/react-list-items-menu/assets/reactListItems3.JPG?raw=true",
        "alt": "List Items Menu"
      }
    ],
    "authors": [
      {
        "gitHubAccount": "joaojmendes",
        "company": "Storm Technology Ltd",
        "pictureUrl": "https://github.com/joaojmendes.png",
        "name": "Jo\u00E3o Mendes",
        "twitter": "joaojmendes"
      },
      {
        "gitHubAccount": "mohammadamer",
        "company": "Atea Global Services",
        "pictureUrl": "https://avatars.githubusercontent.com/u/19314043?s=460&u=79acb7fd0ad466e1040ddd8a739fa93385018b81&v=4",
        "name": "Mohammed Amer",
        "twitter": "Mohammad3mer"
      }
    ],
    "references": [
      {
        "name": "Build your first SharePoint client-side web part",
        "description": "Client-side web parts are client-side components that run in the context of a SharePoint page. Client-side web parts can be deployed to SharePoint environments that support the SharePoint Framework. You can also use modern JavaScript web frameworks, tools, and libraries to build them.",
        "url": "https://docs.microsoft.com/en-us/sharepoint/dev/spfx/web-parts/get-started/build-a-hello-world-web-part"
      },
      {
        "name": "Supporting section backgrounds",
        "description": "Starting with SharePoint Framework v1.8, web parts can be made aware of any section backgrounds and use these colors to improve the appearance of a web part when hosted in a section with a different background.",
        "url": "https://docs.microsoft.com/en-us/sharepoint/dev/spfx/web-parts/guidance/supporting-section-backgrounds"
      },
      {
        "name": "Building Microsoft Teams Tabs using SharePoint Framework",
        "description": "Starting with SharePoint Framework v1.8, you can build tabs for Microsoft Teams with the SharePoint Framework tooling and use SharePoint as a host for your solutions. As part of the SharePoint Framework v1.10 you can also publish your solution as Microsoft Teams personal app.",
        "url": "https://docs.microsoft.com/en-us/sharepoint/dev/spfx/integrate-with-teams-introduction"
      }
    ]
  }
]<|MERGE_RESOLUTION|>--- conflicted
+++ resolved
@@ -9,11 +9,7 @@
       "Allows user create a navigation menu , grouped by any column of document library. When the user clicks on the header it dynamically load documents."
     ],
     "creationDateTime": "2021-02-18",
-<<<<<<< HEAD
     "updateDateTime": "2021-10-31",
-=======
-    "updateDateTime": "2021-10-25",
->>>>>>> d14bf5bf
     "products": [
       "SharePoint",
       "Office"
