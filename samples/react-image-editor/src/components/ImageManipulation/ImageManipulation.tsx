import { DisplayMode } from '@microsoft/sp-core-library';
import { clone } from '@microsoft/sp-lodash-subset';
import {
  Checkbox,
  DefaultButton,
  findIndex,
  Icon,
  IconButton,
  ISlider,
  Panel,
  PanelType,
  Slider,
  TextField
} from 'office-ui-fabric-react';
import * as React from 'react';

import ImageCrop from './components/ImageCrop';
import ImageGrid from './components/ImageGrid';
import ItemOrder from './components/ItemOrder';

import { GrayscaleFilter } from './Filter/GrayscaleFilter';
import { SepiaFilter } from './Filter/SepiaFilter';
import { historyItem } from './historyItem';
import styles from './ImageManipulation.module.scss';
import {
  FilterType,
  filterTypeData,
  ICrop,
  ICropSettings,
  IFilterSettings,
  IFlipSettings,
  IImageManipulationSettings,
  IManipulationTypeDataDetails,
  IResizeSettings,
  IRotateSettings,
  IScaleSettings,
  ManipulationType,
  manipulationTypeData,
  SettingPanelType
} from './ImageManipulation.types';

// tslint:disable-next-line: no-any
const flipVerticalIcon: any = require('../../svg/flipVertical.svg');
// tslint:disable-next-line: no-any
const flipHorizontalIcon: any = require('../../svg/flipHorizontal.svg');

import * as strings from 'ImageManipulationStrings';

export interface IImageManipulationConfig {
  rotateButtons: number[];
}

export interface IImageManipulationProps {
  src: string;
  settings?: IImageManipulationSettings[];
  settingsChanged?: (settings: IImageManipulationSettings[]) => void;
  imgLoadError?: () => void;
  editMode?: (mode: boolean) => void;
  configSettings: IImageManipulationConfig;
  displayMode: DisplayMode;
}

export interface IImageManipulationState {
  settingPanel: SettingPanelType;
  redosettings: IImageManipulationSettings[];
}

export class ImageManipulation extends React.Component<IImageManipulationProps, IImageManipulationState> {
  private img: HTMLImageElement = undefined;
  private wrapperRef: HTMLDivElement = undefined;
  private bufferRef: HTMLCanvasElement = undefined;
  private bufferCtx: CanvasRenderingContext2D = undefined;
  private canvasRef: HTMLCanvasElement = undefined;
  private canvasCtx: CanvasRenderingContext2D = undefined;
  private manipulateRef: HTMLCanvasElement = undefined;
  private manipulateCtx: CanvasRenderingContext2D = undefined;

  constructor(props: IImageManipulationProps) {
    super(props);

    this.state = {
      settingPanel: SettingPanelType.Closed,
      redosettings: []
    };
    this.openPanel = this.openPanel.bind(this);
    this.setRotate = this.setRotate.bind(this);
    this.calcRotate = this.calcRotate.bind(this);
    this.setCanvasRef = this.setCanvasRef.bind(this);
    this.setBufferRef = this.setBufferRef.bind(this);
    this.setManipulateRef = this.setManipulateRef.bind(this);
    this.setScale = this.setScale.bind(this);
    this.closeFilter = this.closeFilter.bind(this);
  }

  public componentDidMount(): void {
    this.imageChanged(this.props.src);
  }

  public componentDidUpdate(prevProps: IImageManipulationProps): void {
    if (prevProps.src !== this.props.src) {
      this.imageChanged(this.props.src);
    } else {
      this.applySettings();
    }
  }

  public render(): React.ReactElement<IImageManipulationProps> {
    return (
      <div className={styles.imageEditor} style={{
        marginTop: this.props.displyMode === DisplayMode.Edit ? '40px' : '0px'
      }} >
        {this.props.displyMode === DisplayMode.Edit && this.getCommandBar()}
        <div className={styles.imageplaceholder + ' ' + this.getMaxWidth()}
          ref={(element: HTMLDivElement) => { this.wrapperRef = element; }}
          style={this.canvasRef && { width: '' + this.canvasRef.width + 'px' }}
        >

          <canvas className={this.getMaxWidth()}
            style={{ display: 'none' }}
            ref={this.setBufferRef}></canvas>
          <canvas className={this.getMaxWidth()}
            style={{ display: 'none' }}
            ref={this.setManipulateRef}></canvas>
          <canvas className={this.getMaxWidth()} ref={this.setCanvasRef} ></canvas>
          {this.state.settingPanel === SettingPanelType.Crop && (this.getCropGrid())}
          {this.state.settingPanel === SettingPanelType.Resize && (this.getResizeGrid())}

        </div>
      </div>
    );
  }

  private imageChanged(url: string): void {
    this.img = new Image();
    this.img.src = url;
    this.img.crossOrigin = 'Anonymous';
    this.img.onload = () => {

      this.applySettings();
    };
    this.img.onerror = (event: Event | string) => {
      if (this.props.imgLoadError) {
        this.props.imgLoadError();
      }
    };
  }

  private applySettings(): void {
    this.canvasRef.width = this.img.width;
    this.canvasRef.height = this.img.height;
    this.bufferRef.width = this.img.width;
    this.bufferRef.height = this.img.height;
    this.manipulateRef.width = this.img.width;
    this.manipulateRef.height = this.img.height;

    let currentwidth: number = this.img.width;
    let currentheight: number = this.img.height;
    let newwidth: number = currentwidth;
    let newheight: number = currentheight;
    this.bufferCtx.clearRect(0, 0, currentwidth, currentheight);
    this.bufferCtx.drawImage(this.img, 0, 0);

    if (this.props.settings) {
      this.props.settings.forEach((element, index) => {
        this.manipulateCtx.clearRect(0, 0, currentwidth, currentheight);
        this.manipulateRef.width = currentwidth;
        this.manipulateRef.height = currentheight;
        this.manipulateCtx.save();
        let nothingToDo: boolean = false;

        switch (element.type) {
          case ManipulationType.Flip:
            const filp: IFlipSettings = element as IFlipSettings;
            if (filp.flipY) {
              this.manipulateCtx.translate(0, currentheight);
              this.manipulateCtx.scale(1, -1);
            }
            if (filp.flipX) {
              this.manipulateCtx.translate(currentwidth, 0);
              this.manipulateCtx.scale(-1, 1);
            }
            this.manipulateCtx.drawImage(this.bufferRef, 0, 0);
            break;
          case ManipulationType.Rotate:
            const rotate: IRotateSettings = element as IRotateSettings;
            if (!rotate.rotate || rotate.rotate === 0 || isNaN(rotate.rotate)) {
              nothingToDo = true;
              break;
            }
            if (rotate.rotate) {
<<<<<<< HEAD

              const angelcalc = rotate.rotate * Math.PI / 180;
              const oldwidth = currentwidth;
              const oldheight = currentheight;
              let offsetwidth = 0;
              let offsetheight = 0;
=======
              const angelcalc: number = rotate.rotate * Math.PI / 180;
              const oldwidth: number = currentwidth;
              const oldheight: number = currentheight;
              let offsetwidth: number = 0;
              let offsetheight: number = 0;
>>>>>>> d57fa123

              const a: number = oldwidth * Math.abs(Math.cos(angelcalc));
              const b: number = oldheight * Math.abs(Math.sin(angelcalc));

              const p: number = oldwidth * Math.abs(Math.sin(angelcalc));
              const q: number = oldheight * Math.abs(Math.cos(angelcalc));
              newwidth = a + b;
              newheight = p + q;

              offsetwidth = (newwidth - oldwidth) / 2;
              offsetheight = (newheight - oldheight) / 2;

              this.manipulateRef.width = newwidth;
              this.manipulateRef.height = newheight;

              this.manipulateCtx.translate(newwidth / 2, newheight / 2);
              this.manipulateCtx.rotate(angelcalc);
              this.manipulateCtx.translate(newwidth / 2 * -1, newheight / 2 * -1);

              this.manipulateCtx.drawImage(this.bufferRef, offsetwidth, offsetheight);
            }
            break;
          case ManipulationType.Scale:
            const scale: IScaleSettings = element as IScaleSettings;
            if (scale.scale) {
              this.manipulateCtx.translate(currentwidth / 2, currentheight / 2);
              this.manipulateCtx.scale(scale.scale, scale.scale);
              this.manipulateCtx.translate(currentwidth / 2 * -1, currentheight / 2 * -1);

              this.manipulateCtx.drawImage(this.bufferRef, 0, 0);
            }
            break;
<<<<<<< HEAD
=======
          case ManipulationType.Filter:
            nothingToDo = true;
            const filter: IFilterSettings = element as IFilterSettings;
            let imageData: ImageData = this.bufferCtx.getImageData(0, 0, currentwidth, currentheight);
            switch (filter.filterType) {
              case FilterType.Grayscale:
                imageData = new GrayscaleFilter().process(imageData, currentwidth, currentheight, undefined, undefined);
                break;
              case FilterType.Sepia:
                imageData = new SepiaFilter().process(imageData, currentwidth, currentheight, undefined, undefined);
                break;
            }
            this.bufferCtx.putImageData(imageData, 0, 0);
            break;
>>>>>>> d57fa123
          case ManipulationType.Crop:
            const last: boolean = this.props.settings.length === index + 1;
            if (last && this.state.settingPanel === SettingPanelType.Crop) {
              // Do nothing is last and current edit
              nothingToDo = true;
            } else {
              const crop: ICropSettings = element as ICropSettings;
              const sourceX: number = crop.sx;
              const sourceY: number = crop.sy;
              newwidth = crop.width;
              newheight = crop.height;
              this.manipulateRef.width = newwidth;
              this.manipulateRef.height = newheight;
              this.manipulateCtx.drawImage(
                this.bufferRef,
                sourceX,
                sourceY,
                newwidth,
                newheight,
                0,
                0,
                newwidth,
                newheight);
            }
            break;
          case ManipulationType.Resize:
            const resize: IResizeSettings = element as IResizeSettings;
            newwidth = resize.width;
            newheight = resize.height;
            this.manipulateCtx.drawImage(this.bufferRef, 0, 0);
            break;
          case ManipulationType.Filter:
            nothingToDo = true;
            const filter = element as IFilterSettings;
            var imageData = this.bufferCtx.getImageData(0, 0, currentwidth, currentheight);
            switch (filter.filterType) {
              case FilterType.Grayscale:
                imageData = new GrayscaleFilter().process(imageData, currentwidth, currentheight, undefined, undefined);
                break;
              case FilterType.Sepia:
                imageData = new SepiaFilter().process(imageData, currentwidth, currentheight, undefined, undefined);
                break;
            }
            this.bufferCtx.putImageData(imageData, 0, 0);
            break;

        }
        this.manipulateCtx.restore();

        if (!nothingToDo) {
          this.bufferCtx.clearRect(0, 0, currentwidth, currentheight);

          this.bufferRef.width = newwidth;
          this.bufferRef.height = newheight;

          this.bufferCtx.clearRect(0, 0, newwidth, newheight);
          this.bufferCtx.drawImage(this.manipulateRef, 0, 0, newwidth, newheight);

          currentwidth = newwidth;
          currentheight = newheight;
        }
      });
    }

    /*this.canvasCtx.clearRect(0, 0, this.canvasRef.width, this.canvasRef.height)
  //  this.canvasCtx.drawImage(this.bufferRef, 0, 0);
  const sourceX = 400;
  const sourceY = 200;
  const sourceWidth = 1200;
  const sourceHeight = 600;
  this.canvasCtx.drawImage(
    this.bufferRef, sourceX, sourceY, sourceWidth,
    sourceHeight, 0, 0, this.canvasRef.width, this.canvasRef.height);
*/
    this.canvasCtx.clearRect(0, 0, currentwidth, currentheight);
    this.canvasRef.width = currentwidth;
    this.canvasRef.height = currentheight;
    this.canvasCtx.drawImage(this.bufferRef, 0, 0);
    // this.canvasCtx.drawImage(this.bufferRef, 0, 0, currentwidth, currentheight);
    this.wrapperRef.style.width = currentwidth + 'px';
    // this.wrapperRef.style.height = currentheight + 'px';
    //    let height = this.canvasRef.height;
    //    let width = this.canvasRef.width;

    // this.canvasctx.translate(this.canvasRef.width / 2 * -1, this.canvasRef.height / 2 * -1);
  }

<<<<<<< HEAD
  public render(): React.ReactElement<IImageManipulationProps> {
    return (
      <div className={styles.imageEditor} style={{
        marginTop: this.props.displayMode === DisplayMode.Edit ? '40px' : '0px',
      }} >
        {this.props.displayMode === DisplayMode.Edit && this.getCommandBar()}
        <div className={styles.imageplaceholder + ' ' + this.getMaxWidth()}
          ref={(element: HTMLDivElement) => { this.wrapperRef = element; }}
          style={this.canvasRef && { width: '' + this.canvasRef.width + 'px' }}
        >

          <canvas className={this.getMaxWidth()}
            style={{ display: 'none' }}
            ref={this.setBufferRef}></canvas>
          <canvas className={this.getMaxWidth()}
            style={{ display: 'none' }}
            ref={this.setManipulateRef}></canvas>
          <canvas className={this.getMaxWidth()} ref={this.setCanvasRef} ></canvas>
          {this.state.settingPanel === SettingPanelType.Crop && (this.getCropGrid())}
          {this.state.settingPanel === SettingPanelType.Resize && (this.getResizeGrid())}

        </div>
      </div>
    );
  }
=======
>>>>>>> d57fa123
  private getCropGrid(): JSX.Element {
    const lastset: ICropSettings = this.getLastManipulation() as ICropSettings;
    let lastdata: ICrop = { sx: 0, sy: 0, width: 0, height: 0 };

    if (lastset && lastset.type === ManipulationType.Crop) {
      lastdata = lastset;
    }
    return (<ImageCrop
      crop={lastdata}
      showRuler
      sourceHeight={this.img.height}
      sourceWidth={this.img.width}
      onChange={(crop) => {
        this.setCrop(crop.sx, crop.sy, crop.width, crop.height, crop.aspect);
      }
      }
    />);
  }

  private getResizeGrid(): JSX.Element {
    const lastset: IResizeSettings = this.getLastManipulation() as IResizeSettings;
    if (lastset && lastset.type === ManipulationType.Resize) {
      return (<ImageGrid
        width={lastset.width} height={lastset.height}
        aspect={lastset.aspect}
        onChange={(size) => this.setResize(size.width, size.height, lastset.aspect)}
      />);
    }
    return (<ImageGrid
      onChange={(size) => this.setResize(size.width, size.height, undefined)}
      // aspect={this.getAspect()}
      width={this.canvasRef.width} height={this.canvasRef.height} />);
  }

  private getMaxWidth(): string {
    const { settingPanel } = this.state;
    if (settingPanel === SettingPanelType.Crop || settingPanel === SettingPanelType.Resize) {
      return '';
    }
    return styles.canvasmaxwidth;
  }

  private isFilterActive(type: FilterType): boolean {
    return (this.props.settings && this.props.settings.filter(
      (f) => f.type === ManipulationType.Filter
        && (f as IFilterSettings).filterType === type).length > 0);
  }
  private closeFilter(): void {
    this.setState({
      settingPanel: SettingPanelType.Closed
    }, () => this.toggleEditMode(false));
  }
  private getPanelHeader(settingPanel: SettingPanelType): string {
    switch (settingPanel) {
      case SettingPanelType.Filter:
        return strings.ManipulationTypeFilter;
      case SettingPanelType.Flip:
        return strings.ManipulationTypeFlip;
      case SettingPanelType.Rotate:
        return strings.ManipulationTypeRotate;
      case SettingPanelType.Scale:
        return strings.ManipulationTypeScale;
      case SettingPanelType.Crop:
        return strings.ManipulationTypeCrop;
      case SettingPanelType.Resize:
        return strings.ManipulationTypeResize;
      case SettingPanelType.History:
        return strings.SettingPanelHistory;
    }
  }
  private onRenderFooterContent(): JSX.Element {
    return (
      <div> </div>
    );
  }
  private renderPanelContent(): JSX.Element {
    switch (this.state.settingPanel) {
      case SettingPanelType.Filter:
        return this.getFilterSettings();
      case SettingPanelType.Flip:
        return this.getFlipSettings();
      case SettingPanelType.Rotate:
        return this.getRotateSettings();
      case SettingPanelType.Scale:
        return this.getScaleSettings();
      case SettingPanelType.Crop:
        return this.getCropSettings();
      case SettingPanelType.Resize:
        return this.getResizeSettings();

      case SettingPanelType.History:
        return this.getHistorySettings();
    }
  }

  private openPanel(settingPanel: SettingPanelType): void {
    this.setState({
      settingPanel: settingPanel
    }, () => this.toggleEditMode(true));
  }

  private toggleEditMode(mode: boolean): void {
    if (this.props.editMode) {
      this.props.editMode(mode);
    }
  }

  private getHistorySettings(): JSX.Element {
    return (<ItemOrder
      label={''}
      disabled={false}
      moveUpIconName={'ChevronUpSmall'}
      moveDownIconName={'ChevronDownSmall'}
      disableDragAndDrop={false}
      removeArrows={false}
      items={this.props.settings}
      valueChanged={(newhist) => {
        if (this.state.redosettings && this.state.redosettings.length > 0) {
          this.setState({ redosettings: [] }, () => {

            if (this.props.settingsChanged) {
              this.props.settingsChanged(newhist);
            }
          });
        } else {

          if (this.props.settingsChanged) {
            this.props.settingsChanged(newhist);
          }
        }
      }}
      onRenderItem={historyItem}
    />);
  }

  private getFilterSettings(): JSX.Element {
    return (<div>
      {
        Object.keys(filterTypeData).map((key, index) => {
          return (<Checkbox
            key={'Filter' + index}
            label={filterTypeData[key]}
            checked={this.isFilterActive((+key) as FilterType)}
            onChange={() => this.toggleFilter((+key) as FilterType)}
          />);
        })
      }</div>);

  }

  private toggleFilter(type: FilterType, nvalue: number = undefined, svalue: string = undefined): void {
    let tmpsettings: IImageManipulationSettings[] = clone(this.props.settings);
    if (!tmpsettings) { tmpsettings = []; }
    if (tmpsettings.filter(
      (f) => f.type === ManipulationType.Filter && (f as IFilterSettings).filterType === type).length > 0) {
      const removeindex: number = findIndex(tmpsettings,
        (f) => f.type === ManipulationType.Filter && (f as IFilterSettings).filterType === type);
      tmpsettings.splice(removeindex, 1);
    } else {
      tmpsettings.push({
        type: ManipulationType.Filter,
        filterType: type,
        nvalue: nvalue,
        svalue: svalue
      });
    }
    if (this.props.settingsChanged) {
      this.props.settingsChanged(tmpsettings);
    }
  }

  private getFlipSettings(): JSX.Element {
    return (<div className={styles.buttonHolderPanel}  >
      <IconButton
        iconProps={{ iconName: 'SwitcherStartEnd' }}
        onRenderIcon={() => {
          // tslint:disable-next-line: react-a11y-img-has-alt
          return (<img className={styles.svgbuttonPanel} src={flipVerticalIcon} />);
        }}
        title={strings.FlipHorizontal}
        ariaLabel={strings.FlipHorizontal}
        onClick={() => {

          const last: IImageManipulationSettings = this.getLastManipulation();
          if (last && last.type === ManipulationType.Flip) {
            (last as IFlipSettings).flipX = !(last as IFlipSettings).flipX;
            if ((last as IFlipSettings).flipX === false &&
              (last as IFlipSettings).flipY === false) {
              this.removeLastManipulation();
            } else {
              this.addOrUpdateLastManipulation(last);
            }
          } else {
            this.addOrUpdateLastManipulation({ type: ManipulationType.Flip, flipX: true, flipY: false });
          }
        }}
      />
      <IconButton
        onRenderIcon={() => {
          // tslint:disable-next-line: react-a11y-img-has-alt
          return (<img className={styles.svgbuttonPanel} src={flipHorizontalIcon} />);
        }}
        title={strings.FlipVertical}
        ariaLabel={strings.FlipVertical}
        onClick={() => {
          const last: IImageManipulationSettings = this.getLastManipulation();
          if (last && last.type === ManipulationType.Flip) {
            (last as IFlipSettings).flipY = !(last as IFlipSettings).flipY;
            if ((last as IFlipSettings).flipX === false &&
              (last as IFlipSettings).flipY === false) {
              this.removeLastManipulation();
            } else {
              this.addOrUpdateLastManipulation(last);
            }
          } else {
            this.addOrUpdateLastManipulation({ type: ManipulationType.Flip, flipX: false, flipY: true });
          }
        }}
      />

    </div>);
  }
  private getRotateSettings(): JSX.Element {
    const lastvalue: IImageManipulationSettings = this.getLastManipulation();
    let rotatevalue: number = 0;
    if (lastvalue && lastvalue.type === ManipulationType.Rotate) {
      rotatevalue = (lastvalue as IRotateSettings).rotate ? (lastvalue as IRotateSettings).rotate : 0;
    }
    return (<div>
      <div>
        {this.props.configSettings.rotateButtons.map((value: number, index: number) => {
          let icon: string = 'CompassNW';
          if (value !== 0) { icon = 'Rotate'; }

          return (<DefaultButton
            key={'rotate' + index}
            onClick={() => {
              if (value === 0) {
                this.setRotate(value);
              } else {
                this.calcRotate(value);
              }
            }}
            className={styles.iconbtn}
          >
            <Icon iconName={icon} style={value < 0 ? { transform: 'scaleX(-1)' } : {}} className={styles.imgicon} />
            <span className={styles.imgtext} >{'' + value}</span></DefaultButton>);
        })}

      </div>
      <Slider
        label=''
        min={-180}
        max={180}

        value={rotatevalue}
        onChange={this.setRotate}
        showValue={true}
        componentRef={(component: ISlider | null) => {
          // Initial Value has a bug 0 is min value only min value is negative
          // tslint:disable-next-line: no-any
          const correctBugComponent: any = component as any;
          if (correctBugComponent
            && correctBugComponent.state
            && correctBugComponent.value !== correctBugComponent.props.value) {
            correctBugComponent.setState({ value: 0, renderedValue: 0 });
          }

        }}
      // originFromZero
      />
      <IconButton
        key={'resetrotate'}
        disabled={!(lastvalue && lastvalue.type === ManipulationType.Rotate)}
        iconProps={{ iconName: 'Undo' }}
        ariaLabel={strings.CommandBarReset}
        onClick={() => { this.removeLastManipulation(); }
        }
      />
    </div >);
  }

  private getCropSettings(): JSX.Element {
    const crop: ICropSettings = this.getCropValues();
    return (<div>
      <Checkbox
        label={strings.LockAspect}
        checked={!isNaN(crop.aspect)}
        onChange={() => {
          if (isNaN(crop.aspect)) {
            this.setCrop(undefined, undefined, undefined, undefined, this.getAspect());
          } else {
            this.setCrop(undefined, undefined, undefined, undefined, undefined);
          }

        }}

      />
      <TextField
        label={strings.SourceX}
        value={'' + crop.sx}
        // tslint:disable-next-line: radix
        onChanged={(x) => this.setCrop(parseInt(x), undefined, undefined, undefined, crop.aspect)} />
      <TextField
        label={strings.SourceY}
        value={'' + crop.sy}
        // tslint:disable-next-line: radix
        onChanged={(y) => this.setCrop(undefined, parseInt(y), undefined, undefined, crop.aspect)} />
      <TextField
        label={strings.Width}
        value={'' + crop.width}
        // tslint:disable-next-line: radix
        onChanged={(w) => this.setCrop(undefined, undefined, parseInt(w), undefined, crop.aspect)} />
      <TextField
        label={strings.Height}
        value={'' + crop.height}
        // tslint:disable-next-line: radix
        onChanged={(h) => this.setCrop(undefined, undefined, undefined, parseInt(h), crop.aspect)} />
    </div>);
  }

  private getResizeSettings(): JSX.Element {
    const resize: IResizeSettings = this.getResizeValues();
    return (<div>

      <Checkbox
        label={strings.LockAspect}
        checked={!isNaN(resize.aspect)}
        onChange={() => {
          if (isNaN(resize.aspect)) {
            this.setResize(undefined, undefined, this.getAspect());
          } else {
            this.setResize(undefined, undefined, undefined);
          }

        }}

      />
      <TextField label={strings.Width}
        value={'' + resize.width}
        // tslint:disable-next-line: radix
        onChanged={(w) => this.setResize(parseInt(w), undefined, resize.aspect)}
      />
      <TextField label={strings.Height} value={'' + resize.height}
        // tslint:disable-next-line: radix
        onChanged={(h) => this.setResize(undefined, parseInt(h), resize.aspect)}
      />

    </div>);
  }
  private getAspect(): number {
    return this.canvasRef.width / this.canvasRef.height;
  }

  private getScaleSettings(): JSX.Element {
    const lastvalue: IImageManipulationSettings = this.getLastManipulation();
    let scalevalue: number = 1;
    if (lastvalue && lastvalue.type === ManipulationType.Scale) {
      scalevalue = (lastvalue as IScaleSettings).scale ?
        (lastvalue as IScaleSettings).scale : 1;
    }
    return (<div>

      <Slider
        label=''
        min={0.1}
        max={5}
        step={0.1}
        value={scalevalue}
        onChange={this.setScale}
        showValue={true}
      />
      <IconButton
        key={'resetscale'}
        disabled={!(lastvalue && lastvalue.type === ManipulationType.Scale)}
        iconProps={{ iconName: 'Undo' }}
        title={strings.CommandBarReset}
        ariaLabel={strings.CommandBarReset}
        onClick={() => { this.setScale(1); }
        }
      />
    </div>);
  }

  private getResizeValues(): IResizeSettings {
    const state: IImageManipulationSettings = this.getLastManipulation();
    let values: IResizeSettings = {
      type: ManipulationType.Resize,
      height: this.bufferRef.height,
      width: this.bufferRef.width
    };
    if (state && state.type === ManipulationType.Resize) {
      values = state as IResizeSettings;
    }
    return values;
  }

  private setResize(width: number, height: number, aspect: number): void {
    const values: IResizeSettings = this.getResizeValues();
    if (width) {
      values.width = width;
      if (aspect) {
        values.height = values.width / aspect;
      }
    }
    if (height) {
      values.height = height;
      if (aspect) {
        values.width = values.height * aspect;
      }
    }
    values.aspect = aspect;
    this.addOrUpdateLastManipulation(values);
  }

  private getCropValues(): ICropSettings {
    const state: IImageManipulationSettings = this.getLastManipulation();
    let values: ICropSettings = {
      type: ManipulationType.Crop,
      sx: 0,
      sy: 0,
      height: this.bufferRef.height,
      width: this.bufferRef.width
    };
    if (state && state.type === ManipulationType.Crop) {
      values = state as ICropSettings;
    }
    return values;
  }

  private setCrop(sx: number, sy: number, width: number, height: number, aspect: number): void {
    const values: ICropSettings = this.getCropValues();
    const currentheight: number = this.bufferRef.height;
    const currentwidth: number = this.bufferRef.width;
    if (!isNaN(sx) && sx >= 0) {
      if (sx >= currentwidth) {
        values.sx = currentwidth - 1;
      } else {
        values.sx = sx;
      }

      // limit max width
      if ((values.width + values.sx) > currentwidth) {
        values.width = currentwidth - values.sx;
      }

    }
    if (!isNaN(sy) && sy >= 0) {
      if (sy >= currentheight) {
        values.sy = currentheight - 1;
      } else {
        values.sy = sy;
      }

      // limit max height
      if ((values.height + values.sy) > currentheight) {
        values.height = currentheight - values.sy;
      }
    }
    if (!isNaN(width) && width >= 0) {
      if ((width + values.sx) > currentwidth) {
        values.width = currentwidth - values.sx;
      } else {
        values.width = width;
      }
    }
    if (!isNaN(height) && height >= 0) {
      if ((height + values.sy) > currentheight) {
        values.height = currentheight - values.sy;
      } else {
        values.height = height;
      }
    }
    if (isNaN(values.aspect) && !isNaN(aspect)) {
      // aspect added

      // limit w
      if ((values.width + values.sx) > currentwidth) {
        values.width = currentwidth - values.sx;
      }

      values.height = values.width / aspect;
      // limit h adn recalulate w
      if ((values.height + values.sy) > currentheight) {
        values.height = currentheight - values.sy;
        values.width = values.height * aspect;
      }
    }

    values.aspect = aspect;
    if (aspect && (!isNaN(sx) || !isNaN(width))) {
      values.height = values.width / aspect;
    }
    if (aspect && (!isNaN(sy) || !isNaN(height))) {
      values.width = values.height * aspect;
    }
    this.addOrUpdateLastManipulation(values);
  }

  private setRotate(value: number): void {
    this.addOrUpdateLastManipulation({
      type: ManipulationType.Rotate,
      rotate: value
    });

  }
  private setScale(value: number): void {
    this.addOrUpdateLastManipulation({
      type: ManipulationType.Scale,
      scale: value
    });
  }
  private calcRotate(value: number): void {
    const lastVal: IImageManipulationSettings = this.getLastManipulation();
    let cvalue: number = 0;
    if (lastVal && lastVal.type === ManipulationType.Rotate) {
      cvalue = (lastVal as IRotateSettings).rotate;
    }
    cvalue = cvalue + value;
    if (cvalue < -180) { cvalue = -180; }
    if (cvalue > 180) { cvalue = 180; }
    this.addOrUpdateLastManipulation({
      type: ManipulationType.Rotate,
      rotate: cvalue
    });
  }

  private setCanvasRef(element: HTMLCanvasElement): void {
    this.canvasRef = element;
    if (this.canvasRef) {
      this.canvasCtx = element.getContext('2d');
    } else {
      console.log('no canvas context ');
    }
  }
  private setBufferRef(element: HTMLCanvasElement): void {
    this.bufferRef = element;
    if (this.bufferRef) {
      this.bufferCtx = element.getContext('2d');
    } else {
      console.log('no buffer context ');
    }

  }

  private setManipulateRef(element: HTMLCanvasElement): void {
    this.manipulateRef = element;
    if (this.manipulateRef) {
      this.manipulateCtx = element.getContext('2d');
    } else {
      console.log('no manipulation context ');
    }
  }

  private getLastManipulation(): IImageManipulationSettings {
    if (this.props.settings && this.props.settings.length > 0) {
      return this.props.settings[this.props.settings.length - 1];
    }
    return undefined;
  }
  private addOrUpdateLastManipulation(changed: IImageManipulationSettings): void {
    let state: IImageManipulationSettings[] = clone(this.props.settings);
    if (!state) {
      state = [];
    }

    if (state.length > 0 && state[state.length - 1].type === changed.type) {
      state[state.length - 1] = changed;
    } else {
      state.push(changed);
    }

    if (this.state.redosettings && this.state.redosettings.length > 0) {
      this.setState({ redosettings: [] }, () => {
        if (this.props.settingsChanged) {
          this.props.settingsChanged(state);
        }
      });
    } else {
      if (this.props.settingsChanged) {
        this.props.settingsChanged(state);
      }
    }
  }

  private removeLastManipulation(): void {
    if (this.props.settings && this.props.settings.length > 0) {
      const state: IImageManipulationSettings[] = clone(this.props.settings);
      state.splice(state.length - 1, 1);
      if (this.props.settingsChanged) {
        this.props.settingsChanged(clone(state));
      }
    }
  }

  private getActionHeaderButton(options: IManipulationTypeDataDetails): JSX.Element {
    return (<IconButton
      iconProps={{ iconName: options.iconName }}
      onRenderIcon={(p, defaultrenderer) => {
        if (options.svgIcon) {
          // tslint:disable-next-line: react-a11y-img-has-alt
          return (<img className={styles.svgbutton} src={options.svgIcon} />);
        }
        return defaultrenderer(p);
      }}
      title={options.text}
      ariaLabel={options.text}
      onClick={() => this.openPanel(options.settingPanelType)}
    />);
  }

  private getCommandBar(): JSX.Element {
    return (<div className={styles.commandBar}>
      {this.getActionHeaderButton(manipulationTypeData[ManipulationType.Resize])}
      {this.getActionHeaderButton(manipulationTypeData[ManipulationType.Crop])}
      {this.getActionHeaderButton(manipulationTypeData[ManipulationType.Flip])}
      {this.getActionHeaderButton(manipulationTypeData[ManipulationType.Rotate])}
      {this.getActionHeaderButton(manipulationTypeData[ManipulationType.Scale])}
      {this.getActionHeaderButton(manipulationTypeData[ManipulationType.Filter])}

      <IconButton
        iconProps={{ iconName: 'Undo' }}
        title={strings.CommandBarUndo}
        ariaLabel={strings.CommandBarUndo}
        disabled={!this.props.settings || this.props.settings.length < 1}
        onClick={() => {
          const settings: IImageManipulationSettings[] = clone(this.props.settings);
          const last: IImageManipulationSettings = settings.pop();
          const redo: IImageManipulationSettings[] = clone(this.state.redosettings);
          redo.push(last);
          this.setState({ redosettings: redo },
            () => {
              if (this.props.settingsChanged) {
                this.props.settingsChanged(settings);
              }
            });

        }}
      />
      <IconButton
        iconProps={{ iconName: 'Redo' }}
        title={strings.CommandBarRedo}
        ariaLabel={strings.CommandBarRedo}
        disabled={!this.state.redosettings || this.state.redosettings.length < 1}
        onClick={() => {
          const redosettings: IImageManipulationSettings[] = clone(this.state.redosettings);
          const redo: IImageManipulationSettings = redosettings.pop();
          const settings: IImageManipulationSettings[] = clone(this.props.settings);
          settings.push(redo);
          this.setState({ redosettings: redosettings },
            () => {
              if (this.props.settingsChanged) {
                this.props.settingsChanged(settings);
              }
            });

        }}
      />
      <IconButton
        iconProps={{ iconName: 'Delete' }}
        title={strings.CommandBarReset}
        ariaLabel={strings.CommandBarReset}
        disabled={!this.props.settings || this.props.settings.length < 1}
        onClick={() => {
          this.setState({ redosettings: [] },
            () => {
              if (this.props.settingsChanged) {
                this.props.settingsChanged([]);
              }
            });

        }}
      />
      <IconButton
        iconProps={{ iconName: 'History' }}
        title={strings.SettingPanelHistory}
        ariaLabel={strings.SettingPanelHistory}
        disabled={!this.props.settings || this.props.settings.length < 1}
        onClick={() => this.openPanel(SettingPanelType.History)}
      />
      <Panel
        isOpen={this.state.settingPanel !== SettingPanelType.Closed}
        type={PanelType.smallFixedFar}
        onDismiss={this.closeFilter}
        headerText={this.getPanelHeader(this.state.settingPanel)}
        closeButtonAriaLabel={strings.SettingPanelClose}
        isBlocking={false}
        onRenderFooterContent={this.onRenderFooterContent}
      >
        {this.renderPanelContent()}
      </Panel>
    </div>);
  }
}<|MERGE_RESOLUTION|>--- conflicted
+++ resolved
@@ -188,20 +188,12 @@
               break;
             }
             if (rotate.rotate) {
-<<<<<<< HEAD
 
               const angelcalc = rotate.rotate * Math.PI / 180;
               const oldwidth = currentwidth;
               const oldheight = currentheight;
               let offsetwidth = 0;
               let offsetheight = 0;
-=======
-              const angelcalc: number = rotate.rotate * Math.PI / 180;
-              const oldwidth: number = currentwidth;
-              const oldheight: number = currentheight;
-              let offsetwidth: number = 0;
-              let offsetheight: number = 0;
->>>>>>> d57fa123
 
               const a: number = oldwidth * Math.abs(Math.cos(angelcalc));
               const b: number = oldheight * Math.abs(Math.sin(angelcalc));
@@ -234,23 +226,6 @@
               this.manipulateCtx.drawImage(this.bufferRef, 0, 0);
             }
             break;
-<<<<<<< HEAD
-=======
-          case ManipulationType.Filter:
-            nothingToDo = true;
-            const filter: IFilterSettings = element as IFilterSettings;
-            let imageData: ImageData = this.bufferCtx.getImageData(0, 0, currentwidth, currentheight);
-            switch (filter.filterType) {
-              case FilterType.Grayscale:
-                imageData = new GrayscaleFilter().process(imageData, currentwidth, currentheight, undefined, undefined);
-                break;
-              case FilterType.Sepia:
-                imageData = new SepiaFilter().process(imageData, currentwidth, currentheight, undefined, undefined);
-                break;
-            }
-            this.bufferCtx.putImageData(imageData, 0, 0);
-            break;
->>>>>>> d57fa123
           case ManipulationType.Crop:
             const last: boolean = this.props.settings.length === index + 1;
             if (last && this.state.settingPanel === SettingPanelType.Crop) {
@@ -338,7 +313,6 @@
     // this.canvasctx.translate(this.canvasRef.width / 2 * -1, this.canvasRef.height / 2 * -1);
   }
 
-<<<<<<< HEAD
   public render(): React.ReactElement<IImageManipulationProps> {
     return (
       <div className={styles.imageEditor} style={{
@@ -364,8 +338,6 @@
       </div>
     );
   }
-=======
->>>>>>> d57fa123
   private getCropGrid(): JSX.Element {
     const lastset: ICropSettings = this.getLastManipulation() as ICropSettings;
     let lastdata: ICrop = { sx: 0, sy: 0, width: 0, height: 0 };
