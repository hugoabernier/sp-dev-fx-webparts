--- conflicted
+++ resolved
@@ -39,13 +39,6 @@
   ColorOverLay*/
 }
 
-<<<<<<< HEAD
-=======
-export interface IManipulationBase {
-  type: ManipulationType;
-}
-
->>>>>>> d57fa123
 export interface ICrop {
   sx: number;
   sy: number;
@@ -94,19 +87,9 @@
 export interface IResizeSettings extends IManipulationBase, IResize {
 }
 
-<<<<<<< HEAD
 export type IImageManipulationSettings = IFilterSettings | IRotateSettings |
           IScaleSettings | IFlipSettings | ICropSettings | IResizeSettings;
 
-=======
-export type IImageManipulationSettings =
-  IFilterSettings
-  | IRotateSettings
-  | IScaleSettings
-  | IFlipSettings
-  | ICropSettings
-  | IResizeSettings;
->>>>>>> d57fa123
 
 export const filterTypeData: IFilterTypeData = {
   0: strings.FilterTypeGrayscale,
