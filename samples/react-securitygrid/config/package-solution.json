--- conflicted
+++ resolved
@@ -5,22 +5,9 @@
         "isDomainIsolated": false,
         "name": "spsecurity-webpart-3-client-side-solution",
         "id": "788271fb-ee9b-40df-8381-eb3dc70d1982",
-<<<<<<< HEAD
-        "version": "1.0.0.3",
-        "webApiPermissionRequests": [{
-                "resource": "Microsoft Graph",
-                "scope": "Group.Read.All"
-            },
-            {
-                "resource": "Microsoft Graph",
-                "scope": "GroupMember.Read.All"
-            }
-        ]
-=======
         "version": "1.0.4.0"
->>>>>>> 71c62ef0
     },
     "paths": {
         "zippedPackage": "solution/spsecurity-webpart-3.sppkg"
-    },
+    }
 }