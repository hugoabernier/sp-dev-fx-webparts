--- conflicted
+++ resolved
@@ -9,11 +9,7 @@
       "The Tree Organization Web Part shows the Organization Chart of the or the team, the web part reads infomation from current user to build the Organization Chart."
     ],
     "creationDateTime": "2021-02-28",
-<<<<<<< HEAD
     "updateDateTime": "2021-10-28",
-=======
-    "updateDateTime": "2021-10-05",
->>>>>>> 0397a180
     "products": [
       "SharePoint",
       "Office"
@@ -29,11 +25,7 @@
       },
       {
         "key": "PNPCONTROLS",
-<<<<<<< HEAD
         "value": "PropertyFieldNumber, PeoplePicker, WebPartTitle"
-=======
-        "value": "PropertyFieldNumber, PeoplePicker"
->>>>>>> 0397a180
       }
     ],
     "thumbnails": [
