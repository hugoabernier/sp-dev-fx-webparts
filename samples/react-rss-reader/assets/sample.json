[
  {
    "name": "pnp-sp-dev-spfx-web-parts-react-rss-reader",
    "source": "pnp",
    "title": "SharePoint Framework RSS Reader",
    "shortDescription": "A RSS Reader original based on work completed by Olivier Carpentier\u0027s",
    "url": "https://github.com/pnp/sp-dev-fx-webparts/tree/main/samples/react-rss-reader",
    "longDescription": [
      "A RSS Reader original based on work completed by Olivier Carpentier\u0027s"
    ],
    "creationDateTime": "2020-11-22",
<<<<<<< HEAD
    "updateDateTime": "2023-05-23",
=======
    "updateDateTime": "2023-04-21",
>>>>>>> 834423be
    "products": [
      "SharePoint"
    ],
    "metadata": [
      {
        "key": "CLIENT-SIDE-DEV",
        "value": "React"
      },
      {
        "key": "SPFX-VERSION",
        "value": "1.11.0"
      }
    ],
    "thumbnails": [
      {
        "type": "image",
        "order": 100,
        "url": "https://github.com/pnp/sp-dev-fx-webparts/raw/main/samples/react-rss-reader/assets/react-rss-reader.gif",
        "alt": "SharePoint Framework RSS Reader"
      },
      {
        "type": "image",
        "order": 101,
        "url": "https://github.com/pnp/sp-dev-fx-webparts/raw/main/samples/react-rss-reader/assets/rss_property_pane.png",
        "alt": "Property Pane"
      }
    ],
    "authors": [
      {
        "gitHubAccount": "eoverfield",
        "pictureUrl": "https://github.com/eoverfield.png",
        "name": "Eric Overfield",
        "twitter": "EricOverfield"
      },
      {
        "gitHubAccount": "AbhishekGarg",
        "pictureUrl": "https://avatars.githubusercontent.com/u/5449154?s=400\u0026v=4",
        "name": "Abhishek Garg",
        "twitter": "abhig89"
      },
      {
        "gitHubAccount": "Abderahman88",
        "pictureUrl": "https://avatars.githubusercontent.com/u/36161889?s=460\u0026u=afdd5f6681bc375ee3811482dec79824c12d8170\u0026v=4",
        "name": "Abderahman Moujahid"
      },
      {
<<<<<<< HEAD
          "gitHubAccount": "djsladi",
          "name": "Kalle Mansikkaniemi",
          "pictureUrl": "https://github.com/djsladi.png"
          }
=======
        "gitHubAccount": "djsladi",
        "pictureUrl": "https://github.com/djsladi.png",
        "name": "Kalle Mansikkaniemi"
      }
>>>>>>> 834423be
    ],
    "references": [
      {
        "name": "Build your first SharePoint client-side web part",
        "description": "Client-side web parts are client-side components that run in the context of a SharePoint page. Client-side web parts can be deployed to SharePoint environments that support the SharePoint Framework. You can also use modern JavaScript web frameworks, tools, and libraries to build them.",
        "url": "https://learn.microsoft.com/sharepoint/dev/spfx/web-parts/get-started/build-a-hello-world-web-part"
      }
    ]
  }
]<|MERGE_RESOLUTION|>--- conflicted
+++ resolved
@@ -9,11 +9,7 @@
       "A RSS Reader original based on work completed by Olivier Carpentier\u0027s"
     ],
     "creationDateTime": "2020-11-22",
-<<<<<<< HEAD
     "updateDateTime": "2023-05-23",
-=======
-    "updateDateTime": "2023-04-21",
->>>>>>> 834423be
     "products": [
       "SharePoint"
     ],
@@ -60,17 +56,10 @@
         "name": "Abderahman Moujahid"
       },
       {
-<<<<<<< HEAD
           "gitHubAccount": "djsladi",
           "name": "Kalle Mansikkaniemi",
           "pictureUrl": "https://github.com/djsladi.png"
           }
-=======
-        "gitHubAccount": "djsladi",
-        "pictureUrl": "https://github.com/djsladi.png",
-        "name": "Kalle Mansikkaniemi"
-      }
->>>>>>> 834423be
     ],
     "references": [
       {
